--- conflicted
+++ resolved
@@ -571,10 +571,7 @@
     import os
     import watertools.General.raster_conversions as RC
 
-<<<<<<< HEAD
-=======
      
->>>>>>> 5eaae574
     if str(type(Reference_data)) == "<class 'osgeo.gdal.Dataset'>":    
         geo_out = Reference_data.GetGeoTransform()
         proj = Reference_data.GetProjection()
